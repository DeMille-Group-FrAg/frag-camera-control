--- conflicted
+++ resolved
@@ -981,15 +981,14 @@
                     dset.attrs["region of interest: xmax"] = self.roi["xmax"]
                     dset.attrs["region of interest: ymin"] = self.roi["ymin"]
                     dset.attrs["region of interest: ymax"] = self.roi["ymax"]
+
                     # display as image in HDFView
-<<<<<<< HEAD
                     # https://support.hdfgroup.org/HDF5/doc/ADGuide/ImageSpec.html
-=======
->>>>>>> 265ffbf0
                     dset.attrs["CLASS"] = np.string_("IMAGE")
                     dset.attrs["IMAGE_VERSION"] = np.string_("1.2")
                     dset.attrs["IMAGE_SUBCLASS"] = np.string_("IMAGE_GRAYSCALE")
                     dset.attrs["IMAGE_WHITE_IS_ZERO"] = 0
+                    
                     if self.gaussian_fit:
                         for key, val in param.items():
                             dset.attrs["2D gaussian fit"+key] = val
